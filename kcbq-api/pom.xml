--- conflicted
+++ resolved
@@ -25,11 +25,7 @@
     <parent>
         <groupId>com.wepay.kcbq</groupId>
         <artifactId>kcbq-parent</artifactId>
-<<<<<<< HEAD
-        <version>1.6.12-SNAPSHOT</version>
-=======
         <version>2.0.16-SNAPSHOT</version>
->>>>>>> 4e5cb3b1
         <relativePath>..</relativePath>
     </parent>
 
