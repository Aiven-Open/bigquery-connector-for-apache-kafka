--- conflicted
+++ resolved
@@ -44,11 +44,7 @@
         <confluent.version>7.6.0</confluent.version>
         <debezium.version>0.6.2</debezium.version>
         <jackson.version>2.14.2</jackson.version>
-<<<<<<< HEAD
-        <jetty.version>9.4.54.v20240208</jetty.version>
-=======
         <jetty.version>9.4.56.v20240826</jetty.version>
->>>>>>> 01b18b13
         <kafka.version>3.6.1</kafka.version>
         <kafka.scala.version>2.12</kafka.scala.version>
         <slf4j.version>1.7.26</slf4j.version>
