<?xml version="1.0" encoding="UTF-8"?>
<!--

    Copyright 2020 Confluent, Inc.

    This software contains code derived from the WePay BigQuery Kafka Connector, Copyright WePay, Inc.

    Licensed under the Apache License, Version 2.0 (the "License");
    you may not use this file except in compliance with the License.
    You may obtain a copy of the License at

      http://www.apache.org/licenses/LICENSE-2.0

    Unless required by applicable law or agreed to in writing,
    software distributed under the License is distributed on an
    "AS IS" BASIS, WITHOUT WARRANTIES OR CONDITIONS OF ANY
    KIND, either express or implied.  See the License for the
    specific language governing permissions and limitations
    under the License.

-->
<project xmlns="http://maven.apache.org/POM/4.0.0" xmlns:xsi="http://www.w3.org/2001/XMLSchema-instance" xsi:schemaLocation="http://maven.apache.org/POM/4.0.0 http://maven.apache.org/xsd/maven-4.0.0.xsd">
    <modelVersion>4.0.0</modelVersion>

    <groupId>com.wepay.kcbq</groupId>
    <artifactId>kcbq-parent</artifactId>
    <version>1.6.10-SNAPSHOT</version>
    <packaging>pom</packaging>

    <modules>
        <module>kcbq-api</module>
        <module>kcbq-confluent</module>
        <module>kcbq-connector</module>
    </modules>

    <properties>
        <java.version>8</java.version>

<<<<<<< HEAD
        <avro.version>1.9.2</avro.version>
        <confluent.version>5.5.0</confluent.version>
        <debezium.version>0.6.1</debezium.version>
=======
        <avro.version>1.8.1</avro.version>
        <confluent.version>5.3.1</confluent.version>
        <debezium.version>0.6.2</debezium.version>
>>>>>>> 3d492c54
        <errorprone.version>2.3.2</errorprone.version>
        <google.auth.version>0.16.1</google.auth.version>
        <google.cloud.version>1.79.0</google.cloud.version>
        <google.protobuf.version>3.19.6</google.protobuf.version>
        <gson.version>2.8.5</gson.version>
        <jackson.version>2.10.2</jackson.version>
        <kafka.version>2.5.0</kafka.version>
        <slf4j.version>1.7.26</slf4j.version>

        <junit.version>4.13</junit.version>
        <mockito.version>3.2.4</mockito.version>

        <checkstyle.plugin.version>2.15</checkstyle.plugin.version>
        <checkstyle.version>6.18</checkstyle.version>
        <compiler.plugin.version>3.8.1</compiler.plugin.version>
        <jacoco.plugin.version>0.8.5</jacoco.plugin.version>
        <kafka.connect.plugin.version>0.11.1</kafka.connect.plugin.version>
        <release.plugin.version>2.5.3</release.plugin.version>
        <site.plugin.version>3.7.1</site.plugin.version>
        <surefire.plugin.version>3.0.0-M4</surefire.plugin.version>

        <main.dir>${project.basedir}</main.dir>
        <skip.unit.tests>${maven.test.skip}</skip.unit.tests>
    </properties>

    <name>kafka-connect-bigquery-parent</name>

    <url>https://github.com/confluentinc/kafka-connect-bigquery</url>

    <inceptionYear>2016</inceptionYear>

    <licenses>
        <license>
            <name>Apache License 2.0</name>
            <url>https://www.apache.org/licenses/LICENSE-2.0</url>
            <distribution>repo</distribution>
        </license>
    </licenses>

    <scm>
        <connection>scm:git:git://github.com/confluentinc/kafka-connect-bigquery.git</connection>
        <developerConnection>scm:git:git@github.com:confluentinc/kafka-connect-bigquery.git</developerConnection>
        <url>https://github.com/confluentinc/kafka-connect-bigquery</url>
        <tag>HEAD</tag>
    </scm>

    <developers>
        <developer>
            <id>C0urante</id>
            <name>Chris Egerton</name>
            <email>fearthecellos@gmail.com</email>
            <timezone>America/New_York</timezone>
        </developer>
        <developer>
            <id>moirat</id>
            <name>Moira Tagle</name>
            <email>moirat@wepay.com</email>
            <timezone>America/Los_Angeles</timezone>
        </developer>
    </developers>

    <repositories>
        <repository>
            <id>confluent</id>
            <url>https://packages.confluent.io/maven/</url>
        </repository>
        <repository>
            <id>jcenter</id>
            <url>https://jcenter.bintray.com</url>
        </repository>
    </repositories>

    <pluginRepositories>
        <pluginRepository>
            <id>confluent</id>
            <url>https://packages.confluent.io/maven/</url>
        </pluginRepository>
        <pluginRepository>
            <id>jcenter</id>
            <url>https://jcenter.bintray.com</url>
        </pluginRepository>
    </pluginRepositories>

    <dependencyManagement>
        <dependencies>
            <!-- Child projects -->
            <dependency>
                <groupId>com.wepay.kcbq</groupId>
                <artifactId>kcbq-api</artifactId>
                <version>${project.version}</version>
            </dependency>
            <dependency>
                <groupId>com.wepay.kcbq</groupId>
                <artifactId>kcbq-confluent</artifactId>
                <version>${project.version}</version>
            </dependency>

            <!-- Provided by the Connect runtime, so scope to provided -->
            <dependency>
                <groupId>org.apache.kafka</groupId>
                <artifactId>connect-api</artifactId>
                <version>${kafka.version}</version>
                <scope>provided</scope>
            </dependency>
            <dependency>
                <groupId>org.apache.kafka</groupId>
                <artifactId>kafka-clients</artifactId>
                <version>${kafka.version}</version>
                <scope>provided</scope>
            </dependency>

            <dependency>
                <groupId>com.google.cloud</groupId>
                <artifactId>google-cloud-bigquery</artifactId>
                <version>${google.cloud.version}</version>
            </dependency>
            <dependency>
                <groupId>com.google.cloud</groupId>
                <artifactId>google-cloud-storage</artifactId>
                <version>${google.cloud.version}</version>
            </dependency>
            <dependency>
                <groupId>com.google.auth</groupId>
                <artifactId>google-auth-library-oauth2-http</artifactId>
                <version>${google.auth.version}</version>
            </dependency>
            <dependency>
                <groupId>org.slf4j</groupId>
                <artifactId>slf4j-api</artifactId>
                <version>${slf4j.version}</version>
            </dependency>
            <dependency>
                <groupId>io.debezium</groupId>
                <artifactId>debezium-core</artifactId>
                <version>${debezium.version}</version>
            </dependency>
            <dependency>
                <groupId>org.apache.avro</groupId>
                <artifactId>avro</artifactId>
                <version>${avro.version}</version>
            </dependency>
            <dependency>
                <groupId>io.confluent</groupId>
                <artifactId>kafka-connect-avro-converter</artifactId>
                <version>${confluent.version}</version>
            </dependency>
            <dependency>
                <groupId>io.confluent</groupId>
                <artifactId>kafka-schema-registry-client</artifactId>
                <version>${confluent.version}</version>
            </dependency>

            <!--
                After the Gradle -> Maven port, some transitive dependencies had different
                versions. We add some manual overrides here for those transitive dependencies to
                ensure they have the same versions as they did before the build was changed from
                Gradle to Maven.
            -->
            <dependency>
                <groupId>com.google.errorprone</groupId>
                <artifactId>error_prone_annotations</artifactId>
                <version>${errorprone.version}</version>
            </dependency>
            <dependency>
                <groupId>com.google.code.gson</groupId>
                <artifactId>gson</artifactId>
                <version>${gson.version}</version>
            </dependency>
            <dependency>
                <groupId>com.fasterxml.jackson.core</groupId>
                <artifactId>jackson-core</artifactId>
                <version>${jackson.version}</version>
            </dependency>
            <dependency>
                <groupId>com.google.protobuf</groupId>
                <artifactId>protobuf-java</artifactId>
                <version>${google.protobuf.version}</version>
            </dependency>

            <dependency>
                <groupId>junit</groupId>
                <artifactId>junit</artifactId>
                <version>${junit.version}</version>
                <scope>test</scope>
            </dependency>
            <dependency>
                <groupId>org.mockito</groupId>
                <artifactId>mockito-core</artifactId>
                <version>${mockito.version}</version>
                <scope>test</scope>
            </dependency>
            <dependency>
                <groupId>org.slf4j</groupId>
                <artifactId>slf4j-log4j12</artifactId>
                <version>${slf4j.version}</version>
                <scope>test</scope>
            </dependency>
        </dependencies>
    </dependencyManagement>

    <build>
        <plugins>
            <plugin>
                <groupId>org.apache.maven.plugins</groupId>
                <artifactId>maven-release-plugin</artifactId>
                <version>${release.plugin.version}</version>
                <configuration>
                    <autoVersionSubmodules>true</autoVersionSubmodules>
                    <remoteTagging>false</remoteTagging>
                    <tagNameFormat>v@{project.version}</tagNameFormat>
                </configuration>
            </plugin>
            <plugin>
                <groupId>com.mycila</groupId>
                <artifactId>license-maven-plugin</artifactId>
                <version>3.0</version>
                <configuration>
                    <inlineHeader>
Copyright 2020 Confluent, Inc.

This software contains code derived from the WePay BigQuery Kafka Connector, Copyright WePay, Inc.

Licensed under the Apache License, Version 2.0 (the "License");
you may not use this file except in compliance with the License.
You may obtain a copy of the License at

  http://www.apache.org/licenses/LICENSE-2.0

Unless required by applicable law or agreed to in writing,
software distributed under the License is distributed on an
"AS IS" BASIS, WITHOUT WARRANTIES OR CONDITIONS OF ANY
KIND, either express or implied.  See the License for the
specific language governing permissions and limitations
under the License.
                    </inlineHeader>
                    <headerDefinitions>
                        <headerDefinition>${main.dir}/config/copyright/custom-header-styles.xml</headerDefinition>
                    </headerDefinitions>
                    <mapping>
                        <java>CUSTOM_JAVA_STYLE</java>
                        <Jenkinsfile>JENKINSFILE_STYLE</Jenkinsfile>
                    </mapping>
                    <excludes>
                        <exclude>LICENSE.md</exclude>
                        <exclude>*.log</exclude>
                        <exclude>config/checkstyle/google_checks.xml</exclude>

                        <!-- Automatically added by Jenkins during CI/CD builds -->
                        <exclude>.ci/*</exclude>
                    </excludes>
                </configuration>
            </plugin>
        </plugins>
        <pluginManagement>
            <plugins>
                <plugin>
                    <groupId>org.apache.maven.plugins</groupId>
                    <artifactId>maven-compiler-plugin</artifactId>
                    <version>${compiler.plugin.version}</version>
                    <configuration>
                        <source>${java.version}</source>
                        <target>${java.version}</target>
                    </configuration>
                </plugin>
                <plugin>
                    <groupId>org.apache.maven.plugins</groupId>
                    <artifactId>maven-surefire-plugin</artifactId>
                    <version>${surefire.plugin.version}</version>
                    <configuration>
                        <excludes>
                            <exclude>**/*IntegrationTest.java</exclude>
                        </excludes>
                        <skip>${skip.unit.tests}</skip>
                    </configuration>
                </plugin>
                <plugin>
                    <groupId>org.apache.maven.plugins</groupId>
                    <artifactId>maven-failsafe-plugin</artifactId>
                    <version>${surefire.plugin.version}</version>
                    <executions>
                        <execution>
                            <id>verify-docker-test</id>
                            <goals>
                                <goal>integration-test</goal>
                            </goals>
                            <configuration>
                                <includes>
                                    <include>**/*IntegrationTest.java</include>
                                </includes>
                            </configuration>
                        </execution>
                    </executions>
                </plugin>
                <plugin>
                    <groupId>org.jacoco</groupId>
                    <artifactId>jacoco-maven-plugin</artifactId>
                    <version>${jacoco.plugin.version}</version>
                    <executions>
                        <execution>
                            <id>pre-unit-test</id>
                            <goals>
                                <goal>prepare-agent</goal>
                            </goals>
                        </execution>
                        <execution>
                            <id>report</id>
                            <phase>verify</phase>
                            <goals>
                                <goal>report</goal>
                            </goals>
                        </execution>
                    </executions>
                </plugin>
                <plugin>
                    <groupId>org.apache.maven.plugins</groupId>
                    <artifactId>maven-checkstyle-plugin</artifactId>
                    <version>${checkstyle.plugin.version}</version>
                    <executions>
                        <execution>
                            <id>validate</id>
                            <phase>validate</phase>
                            <configuration>
                                <configLocation>${project.parent.basedir}/config/checkstyle/google_checks.xml</configLocation>
                                <suppressionsLocation>${project.parent.basedir}/config/checkstyle/suppressions.xml</suppressionsLocation>
                            </configuration>
                            <goals>
                                <goal>check</goal>
                            </goals>
                        </execution>
                    </executions>
                    <dependencies>
                        <dependency>
                            <groupId>com.puppycrawl.tools</groupId>
                            <artifactId>checkstyle</artifactId>
                            <version>${checkstyle.version}</version>
                        </dependency>
                    </dependencies>
                </plugin>
                <!--
                    Override the default version for the site plugin to fix ClassNotFoundExceptions
                    being thrown during build, as suggested by https://stackoverflow.com/a/51099913
                -->
                <plugin>
                    <groupId>org.apache.maven.plugins</groupId>
                    <artifactId>maven-site-plugin</artifactId>
                    <version>${site.plugin.version}</version>
                </plugin>
                <plugin>
                    <groupId>io.confluent</groupId>
                    <artifactId>kafka-connect-maven-plugin</artifactId>
                    <version>${kafka.connect.plugin.version}</version>
                </plugin>
            </plugins>
        </pluginManagement>
    </build>
    <profiles>
        <profile>
            <id>jenkins</id>
            <build>
                <pluginManagement>
                    <plugins>
                        <plugin>
                            <groupId>org.apache.maven.plugins</groupId>
                            <artifactId>maven-checkstyle-plugin</artifactId>
                            <configuration>
                                <skip>true</skip>
                            </configuration>
                        </plugin>
                    </plugins>
                </pluginManagement>
            </build>
        </profile>
    </profiles>
</project><|MERGE_RESOLUTION|>--- conflicted
+++ resolved
@@ -36,15 +36,9 @@
     <properties>
         <java.version>8</java.version>
 
-<<<<<<< HEAD
         <avro.version>1.9.2</avro.version>
         <confluent.version>5.5.0</confluent.version>
-        <debezium.version>0.6.1</debezium.version>
-=======
-        <avro.version>1.8.1</avro.version>
-        <confluent.version>5.3.1</confluent.version>
         <debezium.version>0.6.2</debezium.version>
->>>>>>> 3d492c54
         <errorprone.version>2.3.2</errorprone.version>
         <google.auth.version>0.16.1</google.auth.version>
         <google.cloud.version>1.79.0</google.cloud.version>
