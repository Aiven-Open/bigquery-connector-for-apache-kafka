--- conflicted
+++ resolved
@@ -131,20 +131,12 @@
     int lookupAttempts = 0;
     boolean lookupSuccess = false;
     BigQueryException lookupException = null;
-<<<<<<< HEAD
     while (!lookupSuccess && lookupAttempts <= retries) {
       if (lookupAttempts >= 0) {
-=======
-
-    if (autoCreateTables && !lookupSuccess) {
-      logger.info("Table {} was not found. Creating the table automatically.", tableId);
-      schemaManager.createTable(tableId, new ArrayList<>(rows.keySet()));
-      while (!lookupSuccess && lookupAttempts <= retries) {
+        waitRandomTime();
+      }
+      try {
         logger.warn("Exceptions occurred for table {}, attempting retry. Attempt {}/{}", tableId, lookupAttempts, retries);
->>>>>>> e96ebf52
-        waitRandomTime();
-      }
-      try {
         lookupSuccess = bigQuery.getTable(tableId) != null;
       } catch (BigQueryException exception) {
         lookupException = exception;
