--- conflicted
+++ resolved
@@ -380,11 +380,8 @@
     return streamOrTableName -> {
       JsonStreamWriter.Builder builder = JsonStreamWriter.newBuilder(streamOrTableName, writeClient)
               .setRetrySettings(retrySettings)
-<<<<<<< HEAD
               .setIgnoreUnknownFields(ignoreUnknownFields);
-=======
               .setTraceId(generateTraceId());
->>>>>>> 72913a51
       updateJsonStreamWriterBuilder(builder);
       return builder.build();
     };
