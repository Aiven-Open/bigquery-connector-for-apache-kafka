/*
 * Copyright 2020 Confluent, Inc.
 *
 * This software contains code derived from the WePay BigQuery Kafka Connector, Copyright WePay, Inc.
 *
 * Licensed under the Apache License, Version 2.0 (the "License");
 * you may not use this file except in compliance with the License.
 * You may obtain a copy of the License at
 *
 *   http://www.apache.org/licenses/LICENSE-2.0
 *
 * Unless required by applicable law or agreed to in writing,
 * software distributed under the License is distributed on an
 * "AS IS" BASIS, WITHOUT WARRANTIES OR CONDITIONS OF ANY
 * KIND, either express or implied.  See the License for the
 * specific language governing permissions and limitations
 * under the License.
 */

package com.wepay.kafka.connect.bigquery;

import com.google.cloud.bigquery.BigQuery;
import com.google.cloud.bigquery.InsertAllRequest.RowToInsert;
import com.google.cloud.bigquery.TableId;
import com.google.cloud.storage.Bucket;
import com.google.cloud.storage.BucketInfo;
import com.google.cloud.storage.Storage;
import com.google.common.annotations.VisibleForTesting;
import com.wepay.kafka.connect.bigquery.api.SchemaRetriever;
import com.wepay.kafka.connect.bigquery.config.BigQuerySinkConfig;
import com.wepay.kafka.connect.bigquery.config.BigQuerySinkTaskConfig;
import com.wepay.kafka.connect.bigquery.convert.SchemaConverter;
import com.wepay.kafka.connect.bigquery.exception.SinkConfigConnectException;
import com.wepay.kafka.connect.bigquery.utils.FieldNameSanitizer;
import com.wepay.kafka.connect.bigquery.utils.PartitionedTableId;
import com.wepay.kafka.connect.bigquery.utils.SinkRecordConverter;
import com.wepay.kafka.connect.bigquery.utils.Version;
import com.wepay.kafka.connect.bigquery.write.batch.GCSBatchTableWriter;
import com.wepay.kafka.connect.bigquery.write.batch.KCBQThreadPoolExecutor;
import com.wepay.kafka.connect.bigquery.write.batch.MergeBatches;
import com.wepay.kafka.connect.bigquery.write.batch.TableWriter;
import com.wepay.kafka.connect.bigquery.write.batch.TableWriterBuilder;
import com.wepay.kafka.connect.bigquery.write.row.AdaptiveBigQueryWriter;
import com.wepay.kafka.connect.bigquery.write.row.BigQueryWriter;
import com.wepay.kafka.connect.bigquery.write.row.GCSToBQWriter;
import com.wepay.kafka.connect.bigquery.write.row.SimpleBigQueryWriter;
import com.wepay.kafka.connect.bigquery.write.row.UpsertDeleteBigQueryWriter;
import org.apache.kafka.clients.consumer.OffsetAndMetadata;
import org.apache.kafka.common.TopicPartition;
import org.apache.kafka.common.config.ConfigException;
import org.apache.kafka.common.record.TimestampType;
import org.apache.kafka.connect.errors.ConnectException;
import org.apache.kafka.connect.sink.SinkRecord;
import org.apache.kafka.connect.sink.SinkTask;
import org.slf4j.Logger;
import org.slf4j.LoggerFactory;

import java.time.Instant;
import java.util.Collection;
import java.util.HashMap;
import java.util.List;
import java.util.Map;
import java.util.Optional;
import java.util.Set;
import java.util.UUID;
import java.util.concurrent.ExecutorService;
import java.util.concurrent.Executors;
import java.util.concurrent.LinkedBlockingQueue;
import java.util.concurrent.ScheduledExecutorService;
import java.util.concurrent.TimeUnit;
import java.util.concurrent.atomic.AtomicReference;

import static com.wepay.kafka.connect.bigquery.utils.TableNameUtils.intTable;

/**
 * A {@link SinkTask} used to translate Kafka Connect {@link SinkRecord SinkRecords} into BigQuery
 * {@link RowToInsert RowToInserts} and subsequently write them to BigQuery.
 */
public class BigQuerySinkTask extends SinkTask {
  private static final Logger logger = LoggerFactory.getLogger(BigQuerySinkTask.class);

  private AtomicReference<BigQuery> bigQuery;
  private AtomicReference<SchemaManager> schemaManager;
  private SchemaRetriever schemaRetriever;
  private BigQueryWriter bigQueryWriter;
  private GCSToBQWriter gcsToBQWriter;
  private BigQuerySinkTaskConfig config;
  private SinkRecordConverter recordConverter;

  private boolean useMessageTimeDatePartitioning;
  private boolean usePartitionDecorator;
  private boolean sanitize;
  private boolean upsertDelete;
  private MergeBatches mergeBatches;
  private MergeQueries mergeQueries;
  private volatile boolean stopped;

  private TopicPartitionManager topicPartitionManager;

  private KCBQThreadPoolExecutor executor;
  private static final int EXECUTOR_SHUTDOWN_TIMEOUT_SEC = 30;
  
  private final BigQuery testBigQuery;
  private final Storage testGcs;
  private final SchemaManager testSchemaManager;

  private final UUID uuid = UUID.randomUUID();
  private ScheduledExecutorService loadExecutor;

  /**
   * Create a new BigquerySinkTask.
   */
  public BigQuerySinkTask() {
    testBigQuery = null;
    schemaRetriever = null;
    testGcs = null;
    testSchemaManager = null;
  }

  /**
   * For testing purposes only; will never be called by the Kafka Connect framework.
   *
   * @param testBigQuery {@link BigQuery} to use for testing (likely a mock)
   * @param schemaRetriever {@link SchemaRetriever} to use for testing (likely a mock)
   * @param testGcs {@link Storage} to use for testing (likely a mock)
   * @param testSchemaManager {@link SchemaManager} to use for testing (likely a mock)
   * @see BigQuerySinkTask#BigQuerySinkTask()
   */
  public BigQuerySinkTask(BigQuery testBigQuery, SchemaRetriever schemaRetriever, Storage testGcs, SchemaManager testSchemaManager) {
    this.testBigQuery = testBigQuery;
    this.schemaRetriever = schemaRetriever;
    this.testGcs = testGcs;
    this.testSchemaManager = testSchemaManager;
  }

  @Override
  public void flush(Map<TopicPartition, OffsetAndMetadata> offsets) {
    if (upsertDelete) {
      throw new ConnectException("This connector cannot perform upsert/delete on older versions of "
          + "the Connect framework; please upgrade to version 0.10.2.0 or later");
    }

    // Return immediately here since the executor will already be shutdown
    if (stopped) {
      // Still have to check for errors in order to prevent offsets being committed for records that
      // we've failed to write
      executor.maybeThrowEncounteredErrors();
      return;
    }

    try {
      executor.awaitCurrentTasks();
    } catch (InterruptedException err) {
      throw new ConnectException("Interrupted while waiting for write tasks to complete.", err);
    }

    topicPartitionManager.resumeAll();
  }

  @Override
  public Map<TopicPartition, OffsetAndMetadata> preCommit(Map<TopicPartition, OffsetAndMetadata> offsets) {
    if (upsertDelete) {
      Map<TopicPartition, OffsetAndMetadata> result = mergeBatches.latestOffsets();
      checkQueueSize();
      return result;
    }

    flush(offsets);
    return offsets;
  }

  private PartitionedTableId getRecordTable(SinkRecord record) {
    String tableName;
    String dataset = config.getString(config.DEFAULT_DATASET_CONFIG);
    String[] smtReplacement = record.topic().split(":");

    if (smtReplacement.length == 2) {
      dataset = smtReplacement[0];
      tableName = smtReplacement[1];
    } else if (smtReplacement.length == 1) {
      tableName = smtReplacement[0];
    } else {
      throw new ConfigException("Incorrect regex replacement format. " +
              "SMT replacement should either produce the <dataset>:<tableName> format or just the <tableName> format.");
    }

    if (sanitize) {
      tableName = FieldNameSanitizer.sanitizeName(tableName);
    }
    TableId baseTableId = TableId.of(dataset, tableName);
    if (upsertDelete) {
      TableId intermediateTableId = mergeBatches.intermediateTableFor(baseTableId);
      // If upsert/delete is enabled, we want to stream into a non-partitioned intermediate table
      return new PartitionedTableId.Builder(intermediateTableId).build();
    }

    PartitionedTableId.Builder builder = new PartitionedTableId.Builder(baseTableId);
    if (usePartitionDecorator) {
      if (useMessageTimeDatePartitioning) {
        if (record.timestampType() == TimestampType.NO_TIMESTAMP_TYPE) {
          throw new ConnectException(
              "Message has no timestamp type, cannot use message timestamp to partition.");
        }
        builder.setDayPartition(record.timestamp());
      } else {
        builder.setDayPartitionForNow();
      }
    }

    return builder.build();
  }

  @Override
  public void put(Collection<SinkRecord> records) {
    // Periodically poll for errors here instead of doing a stop-the-world check in flush()
    executor.maybeThrowEncounteredError();

    logger.debug("Putting {} records in the sink.", records.size());

    // create tableWriters
    Map<PartitionedTableId, TableWriterBuilder> tableWriterBuilders = new HashMap<>();

    for (SinkRecord record : records) {
      if (record.value() != null || config.getBoolean(BigQuerySinkConfig.DELETE_ENABLED_CONFIG)) {
        PartitionedTableId table = getRecordTable(record);
        if (!tableWriterBuilders.containsKey(table)) {
          TableWriterBuilder tableWriterBuilder;
          if (config.getList(BigQuerySinkConfig.ENABLE_BATCH_CONFIG).contains(record.topic())) {
            String topic = record.topic();
            String gcsBlobName = topic + "_" + uuid + "_" + Instant.now().toEpochMilli();
            String gcsFolderName = config.getString(BigQuerySinkConfig.GCS_FOLDER_NAME_CONFIG);
            if (gcsFolderName != null && !"".equals(gcsFolderName)) {
              gcsBlobName = gcsFolderName + "/" + gcsBlobName;
            }
            tableWriterBuilder = new GCSBatchTableWriter.Builder(
                gcsToBQWriter,
                table.getBaseTableId(),
                config.getString(BigQuerySinkConfig.GCS_BUCKET_NAME_CONFIG),
                gcsBlobName,
                recordConverter);
          } else {
            TableWriter.Builder simpleTableWriterBuilder =
                new TableWriter.Builder(bigQueryWriter, table, recordConverter);
            if (upsertDelete) {
              simpleTableWriterBuilder.onFinish(rows ->
                  mergeBatches.onRowWrites(table.getBaseTableId(), rows));
            }
            tableWriterBuilder = simpleTableWriterBuilder;
          }
          tableWriterBuilders.put(table, tableWriterBuilder);
        }
        tableWriterBuilders.get(table).addRow(record, table.getBaseTableId());
      }
    }

    // add tableWriters to the executor work queue
    for (TableWriterBuilder builder : tableWriterBuilders.values()) {
      executor.execute(builder.build());
    }

    // check if we should pause topics
    checkQueueSize();
  }

  // Important: this method is only safe to call during put(), flush(), or preCommit(); otherwise,
  // a ConcurrentModificationException may be triggered if the Connect framework is in the middle of
  // a method invocation on the consumer for this task. This becomes especially likely if all topics
  // have been paused as the framework will most likely be in the middle of a poll for that consumer
  // which, because all of its topics have been paused, will not return until it's time for the next
  // offset commit. Invoking context.requestCommit() won't wake up the consumer in that case, so we
  // really have no choice but to wait for the framework to call a method on this task that implies
  // that it's safe to pause or resume partitions on the consumer.
  private void checkQueueSize() {
    long queueSoftLimit = config.getLong(BigQuerySinkConfig.QUEUE_SIZE_CONFIG);
    if (queueSoftLimit != -1) {
      int currentQueueSize = executor.getQueue().size();
      if (currentQueueSize > queueSoftLimit) {
        topicPartitionManager.pauseAll();
      } else if (currentQueueSize <= queueSoftLimit / 2) {
        // resume only if there is a reasonable chance we won't immediately have to pause again.
        topicPartitionManager.resumeAll();
      }
    }
  }

  private BigQuery getBigQuery() {
    if (testBigQuery != null) {
      return testBigQuery;
    }
    return bigQuery.updateAndGet(bq -> bq != null ? bq : newBigQuery());
  }

  private BigQuery newBigQuery() {
    String projectName = config.getString(BigQuerySinkConfig.PROJECT_CONFIG);
    String keyFile = config.getKeyFile();
    String keySource = config.getString(BigQuerySinkConfig.KEY_SOURCE_CONFIG);
    return new BigQueryHelper().setKeySource(keySource).connect(projectName, keyFile);
  }

  private SchemaManager getSchemaManager() {
    if (testSchemaManager != null) {
      return testSchemaManager;
    }
    return schemaManager.updateAndGet(sm -> sm != null ? sm : newSchemaManager());
  }

  private SchemaManager newSchemaManager() {
    schemaRetriever = config.getSchemaRetriever();
    SchemaConverter<com.google.cloud.bigquery.Schema> schemaConverter =
        config.getSchemaConverter();
    Optional<String> kafkaKeyFieldName = config.getKafkaKeyFieldName();
    Optional<String> kafkaDataFieldName = config.getKafkaDataFieldName();
    Optional<String> timestampPartitionFieldName = config.getTimestampPartitionFieldName();
    Optional<List<String>> clusteringFieldName = config.getClusteringPartitionFieldName();
    boolean allowNewBQFields = config.getBoolean(BigQuerySinkConfig.ALLOW_NEW_BIGQUERY_FIELDS_CONFIG);
    boolean allowReqFieldRelaxation = config.getBoolean(BigQuerySinkConfig.ALLOW_BIGQUERY_REQUIRED_FIELD_RELAXATION_CONFIG);
    boolean allowSchemaUnionization = config.getBoolean(BigQuerySinkConfig.ALLOW_SCHEMA_UNIONIZATION_CONFIG);
    return new SchemaManager(schemaRetriever, schemaConverter, getBigQuery(),
                             allowNewBQFields, allowReqFieldRelaxation, allowSchemaUnionization,
                             kafkaKeyFieldName, kafkaDataFieldName,
                             timestampPartitionFieldName, clusteringFieldName);
  }

  private BigQueryWriter getBigQueryWriter() {
    boolean autoCreateTables = config.getBoolean(BigQuerySinkConfig.TABLE_CREATE_CONFIG);
    boolean allowNewBigQueryFields = config.getBoolean(BigQuerySinkConfig.ALLOW_NEW_BIGQUERY_FIELDS_CONFIG);
    boolean allowRequiredFieldRelaxation = config.getBoolean(BigQuerySinkConfig.ALLOW_BIGQUERY_REQUIRED_FIELD_RELAXATION_CONFIG);
    int retry = config.getInt(BigQuerySinkConfig.BIGQUERY_RETRY_CONFIG);
    long retryWait = config.getLong(BigQuerySinkConfig.BIGQUERY_RETRY_WAIT_CONFIG);
    BigQuery bigQuery = getBigQuery();
    if (upsertDelete) {
      return new UpsertDeleteBigQueryWriter(bigQuery,
                                            getSchemaManager(),
                                            retry,
                                            retryWait,
                                            autoCreateTables,
                                            mergeBatches.intermediateToDestinationTables());
    } else if (autoCreateTables || allowNewBigQueryFields || allowRequiredFieldRelaxation) {
      return new AdaptiveBigQueryWriter(bigQuery,
                                        getSchemaManager(),
                                        retry,
                                        retryWait,
                                        autoCreateTables);
    } else {
      return new SimpleBigQueryWriter(bigQuery, retry, retryWait);
    }
  }

  private Storage getGcs() {
    if (testGcs != null) {
      return testGcs;
    }
    String projectName = config.getString(BigQuerySinkConfig.PROJECT_CONFIG);
    String key = config.getKeyFile();
    String keySource = config.getString(BigQuerySinkConfig.KEY_SOURCE_CONFIG);
    return new GCSBuilder(projectName).setKey(key).setKeySource(keySource).build();

  }

  private GCSToBQWriter getGcsWriter() {
    BigQuery bigQuery = getBigQuery();
    int retry = config.getInt(BigQuerySinkConfig.BIGQUERY_RETRY_CONFIG);
    long retryWait = config.getLong(BigQuerySinkConfig.BIGQUERY_RETRY_WAIT_CONFIG);
    boolean autoCreateTables = config.getBoolean(BigQuerySinkConfig.TABLE_CREATE_CONFIG);
    // schemaManager shall only be needed for creating table hence do not fetch instance if not
    // needed.
    SchemaManager schemaManager = autoCreateTables ? getSchemaManager() : null;
    return new GCSToBQWriter(getGcs(),
                         bigQuery,
                         schemaManager,
                         retry,
                         retryWait,
                         autoCreateTables);
  }

  private SinkRecordConverter getConverter(BigQuerySinkTaskConfig config) {
    return new SinkRecordConverter(config, mergeBatches, mergeQueries);
  }

  @Override
  public void start(Map<String, String> properties) {
    logger.trace("task.start()");
<<<<<<< HEAD
    stopped = false;
    try {
      config = new BigQuerySinkTaskConfig(properties);
    } catch (ConfigException err) {
      throw new SinkConfigConnectException(
          "Couldn't start BigQuerySinkTask due to configuration error",
          err
      );
    }
    upsertDelete = config.getBoolean(config.UPSERT_ENABLED_CONFIG)
        || config.getBoolean(config.DELETE_ENABLED_CONFIG);

    bigQuery = new AtomicReference<>();
    schemaManager = new AtomicReference<>();

    if (upsertDelete) {
      String intermediateTableSuffix = String.format("_%s_%d_%s_%d",
          config.getString(config.INTERMEDIATE_TABLE_SUFFIX_CONFIG),
          config.getInt(config.TASK_ID_CONFIG),
          uuid,
          Instant.now().toEpochMilli()
      );
      mergeBatches = new MergeBatches(intermediateTableSuffix);
    }
=======
    config = new BigQuerySinkTaskConfig(properties);
>>>>>>> d8fc535f

    bigQueryWriter = getBigQueryWriter();
    gcsToBQWriter = getGcsWriter();
    executor = new KCBQThreadPoolExecutor(config, new LinkedBlockingQueue<>());
    topicPartitionManager = new TopicPartitionManager();
    useMessageTimeDatePartitioning =
        config.getBoolean(BigQuerySinkConfig.BIGQUERY_MESSAGE_TIME_PARTITIONING_CONFIG);
    usePartitionDecorator = 
            config.getBoolean(BigQuerySinkConfig.BIGQUERY_PARTITION_DECORATOR_CONFIG);
    sanitize =
            config.getBoolean(BigQuerySinkConfig.SANITIZE_TOPICS_CONFIG);
    if (config.getBoolean(BigQuerySinkTaskConfig.GCS_BQ_TASK_CONFIG)) {
      startGCSToBQLoadTask();
    } else if (upsertDelete) {
      mergeQueries =
          new MergeQueries(config, mergeBatches, executor, getBigQuery(), getSchemaManager(), context);
      maybeStartMergeFlushTask();
    }

    recordConverter = getConverter(config);
  }

  private void startGCSToBQLoadTask() {
    logger.info("Attempting to start GCS Load Executor.");
    loadExecutor = Executors.newScheduledThreadPool(1);
    String bucketName = config.getString(BigQuerySinkConfig.GCS_BUCKET_NAME_CONFIG);
    Storage gcs = getGcs();
    // get the bucket, or create it if it does not exist.
    Bucket bucket = gcs.get(bucketName);
    if (bucket == null) {
      // todo here is where we /could/ set a retention policy for the bucket,
      // but for now I don't think we want to do that.
      if (config.getBoolean(BigQuerySinkConfig.AUTO_CREATE_BUCKET_CONFIG)) {
        BucketInfo bucketInfo = BucketInfo.of(bucketName);
        bucket = gcs.create(bucketInfo);
      } else {
        throw new ConnectException(String.format(
            "Bucket '%s' does not exist; Create the bucket manually, or set '%s' to true",
            bucketName,
            BigQuerySinkConfig.AUTO_CREATE_BUCKET_CONFIG
        ));
      }
    }
    GCSToBQLoadRunnable loadRunnable = new GCSToBQLoadRunnable(getBigQuery(), bucket);

    int intervalSec = config.getInt(BigQuerySinkConfig.BATCH_LOAD_INTERVAL_SEC_CONFIG);
    loadExecutor.scheduleAtFixedRate(loadRunnable, intervalSec, intervalSec, TimeUnit.SECONDS);
  }

  private void maybeStartMergeFlushTask() {
    long intervalMs = config.getLong(BigQuerySinkConfig.MERGE_INTERVAL_MS_CONFIG);
    if (intervalMs == -1) {
      logger.info("{} is set to -1; periodic merge flushes are disabled", BigQuerySinkConfig.MERGE_INTERVAL_MS_CONFIG);
      return;
    }
    logger.info("Attempting to start upsert/delete load executor");
    loadExecutor = Executors.newScheduledThreadPool(1);
    loadExecutor.scheduleAtFixedRate(
        mergeQueries::mergeFlushAll, intervalMs, intervalMs, TimeUnit.MILLISECONDS);
  }

  @Override
  public void stop() {
    try {
      maybeStopExecutor(loadExecutor, "load executor");
      maybeStopExecutor(executor, "table write executor");
      if (upsertDelete) {
        mergeBatches.intermediateTables().forEach(table -> {
          logger.debug("Deleting {}", intTable(table));
          getBigQuery().delete(table);
        });
      }
    } finally {
      stopped = true;
    }

    logger.trace("task.stop()");
  }

  private void maybeStopExecutor(ExecutorService executor, String executorName) {
    if (executor == null) {
      return;
    }

    try {
      if (upsertDelete) {
        logger.trace("Forcibly shutting down {}", executorName);
        executor.shutdownNow();
      } else {
        logger.trace("Requesting shutdown for {}", executorName);
        executor.shutdown();
      }
      logger.trace("Awaiting termination of {}", executorName);
      executor.awaitTermination(EXECUTOR_SHUTDOWN_TIMEOUT_SEC, TimeUnit.SECONDS);
      logger.trace("Shut down {} successfully", executorName);
    } catch (Exception e) {
      logger.warn("Failed to shut down {}", executorName, e);
    }
  }

  @VisibleForTesting
  int getTaskThreadsActiveCount() {
    return executor.getActiveCount();
  }

  @Override
  public String version() {
    String version = Version.version();
    logger.trace("task.version() = {}", version);
    return version;
  }

  private class TopicPartitionManager {

    private Long lastChangeMs;
    private boolean isPaused;

    public TopicPartitionManager() {
      this.lastChangeMs = System.currentTimeMillis();
      this.isPaused = false;
    }

    public void pauseAll() {
      if (!isPaused) {
        long now = System.currentTimeMillis();
        logger.warn("Paused all partitions after {}ms", now - lastChangeMs);
        isPaused = true;
        lastChangeMs = now;
      }
      Set<TopicPartition> assignment = context.assignment();
      context.pause(assignment.toArray(new TopicPartition[assignment.size()]));
    }

    public void resumeAll() {
      if (isPaused) {
        long now = System.currentTimeMillis();
        logger.info("Resumed all partitions after {}ms", now - lastChangeMs);
        isPaused = false;
        lastChangeMs = now;
      }
      Set<TopicPartition> assignment = context.assignment();
      context.resume(assignment.toArray(new TopicPartition[assignment.size()]));
    }
  }
}<|MERGE_RESOLUTION|>--- conflicted
+++ resolved
@@ -144,7 +144,7 @@
     if (stopped) {
       // Still have to check for errors in order to prevent offsets being committed for records that
       // we've failed to write
-      executor.maybeThrowEncounteredErrors();
+      executor.maybeThrowEncounteredError();
       return;
     }
 
@@ -380,34 +380,24 @@
   @Override
   public void start(Map<String, String> properties) {
     logger.trace("task.start()");
-<<<<<<< HEAD
     stopped = false;
-    try {
-      config = new BigQuerySinkTaskConfig(properties);
-    } catch (ConfigException err) {
-      throw new SinkConfigConnectException(
-          "Couldn't start BigQuerySinkTask due to configuration error",
-          err
-      );
-    }
-    upsertDelete = config.getBoolean(config.UPSERT_ENABLED_CONFIG)
-        || config.getBoolean(config.DELETE_ENABLED_CONFIG);
+    config = new BigQuerySinkTaskConfig(properties);
+
+    upsertDelete = config.getBoolean(BigQuerySinkConfig.UPSERT_ENABLED_CONFIG)
+        || config.getBoolean(BigQuerySinkConfig.DELETE_ENABLED_CONFIG);
 
     bigQuery = new AtomicReference<>();
     schemaManager = new AtomicReference<>();
 
     if (upsertDelete) {
       String intermediateTableSuffix = String.format("_%s_%d_%s_%d",
-          config.getString(config.INTERMEDIATE_TABLE_SUFFIX_CONFIG),
-          config.getInt(config.TASK_ID_CONFIG),
+          config.getString(BigQuerySinkConfig.INTERMEDIATE_TABLE_SUFFIX_CONFIG),
+          config.getInt(BigQuerySinkTaskConfig.TASK_ID_CONFIG),
           uuid,
           Instant.now().toEpochMilli()
       );
       mergeBatches = new MergeBatches(intermediateTableSuffix);
     }
-=======
-    config = new BigQuerySinkTaskConfig(properties);
->>>>>>> d8fc535f
 
     bigQueryWriter = getBigQueryWriter();
     gcsToBQWriter = getGcsWriter();
