--- conflicted
+++ resolved
@@ -32,10 +32,6 @@
 import java.io.ByteArrayInputStream;
 import java.io.IOException;
 import java.io.InputStream;
-<<<<<<< HEAD
-=======
-import java.io.ByteArrayInputStream;
->>>>>>> 51d010ab
 import java.nio.charset.StandardCharsets;
 
 /**
@@ -60,23 +56,18 @@
     if (key == null) {
       return connect(projectName);
     }
-<<<<<<< HEAD
 
-    String keyfileConfig = GcpCredsFilter.filterCreds(keyFilename, true);
-
-    logger.debug("Using filtered keyfile config");
-    try (InputStream credentialsStream = new ByteArrayInputStream(keyfileConfig.getBytes(StandardCharsets.UTF_8))) {
-      logger.debug("Attempting to authenticate with BigQuery using filtered json key");
-=======
-    logger.debug("Attempting to open file {} for service account json key", key);
     InputStream credentialsStream;
     try {
+      String keyfileConfig;
       if (keySource != null && keySource.equals("JSON")) {
-        credentialsStream = new ByteArrayInputStream(key.getBytes(StandardCharsets.UTF_8));
+        keyfileConfig = GcpCredsFilter.filterCreds(key, false);
       } else {
-        credentialsStream = new FileInputStream(key);
+        keyfileConfig = GcpCredsFilter.filterCreds(key, true);
       }
->>>>>>> 51d010ab
+
+      logger.debug("Attempting to authenticate with BigQuery using filtered json key");
+      credentialsStream = new ByteArrayInputStream(keyfileConfig.getBytes(StandardCharsets.UTF_8));
       return new
           BigQueryOptions.DefaultBigQueryFactory().create(
               BigQueryOptions.newBuilder()
