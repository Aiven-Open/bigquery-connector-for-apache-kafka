--- conflicted
+++ resolved
@@ -442,6 +442,11 @@
   public static final String BIGQUERY_PARTITION_EXPIRATION_CONFIG = "partitionExpirationMs";
   private static final ConfigDef.Type BIGQUERY_PARTITION_EXPIRATION_TYPE = ConfigDef.Type.LONG;
   private static final String BIGQUERY_PARTITION_EXPIRATION_DEFAULT = null;
+  private static final ConfigDef.Validator BIGQUERY_PARTITION_EXPIRATION_VALIDATOR = (name, value) -> {
+    if (value != null) {
+      ConfigDef.Range.atLeast(1).ensureValid(name, value);
+    }
+  };
   private static final ConfigDef.Importance BIGQUERY_PARTITION_EXPIRATION_IMPORTANCE = ConfigDef.Importance.LOW;
   private static final String BIGQUERY_PARTITION_EXPIRATION_DOC =
       "The amount of time, in milliseconds, after which partitions should be deleted from the tables this "
@@ -719,6 +724,7 @@
             BIGQUERY_PARTITION_EXPIRATION_CONFIG,
             BIGQUERY_PARTITION_EXPIRATION_TYPE,
             BIGQUERY_PARTITION_EXPIRATION_DEFAULT,
+            BIGQUERY_PARTITION_EXPIRATION_VALIDATOR,
             BIGQUERY_PARTITION_EXPIRATION_IMPORTANCE,
             BIGQUERY_PARTITION_EXPIRATION_DOC
         );
@@ -929,6 +935,14 @@
   }
 
   /**
+   * Returns the partition expiration in ms.
+   * @return Long that represents the partition expiration.
+   */
+  public Optional<Long> getPartitionExpirationMs() {
+    return Optional.ofNullable(getLong(BIGQUERY_PARTITION_EXPIRATION_CONFIG));
+  }
+
+  /**
    * Returns the field name to use for timestamp partitioning.
    * @return String that represents the field name.
    */
@@ -940,60 +954,11 @@
    * Returns the field names to use for clustering.
    * @return List of Strings that represent the field names.
    */
-<<<<<<< HEAD
-  public Optional<List<String>> getClusteringPartitionFieldName() {
-    return Optional.ofNullable(getList(BIGQUERY_CLUSTERING_FIELD_NAMES_CONFIG));
-  }
-
-  /**
-   * Returns the partition expiration in ms.
-   * @return Long that represents the partition expiration.
-   */
-  public Optional<Long> getPartitionExpirationMs() {
-    return Optional.ofNullable(getLong(BIGQUERY_PARTITION_EXPIRATION_CONFIG));
-  }
-
-  /**
-   * Check the validity of table partitioning configs.
-   */
-  private void checkPartitionConfigs() {
-    if (getTimestampPartitionFieldName().isPresent() && getBoolean(BIGQUERY_PARTITION_DECORATOR_CONFIG)) {
-      throw new ConfigException(
-          "Only one partitioning configuration mode may be specified for the connector. "
-              + "Use either bigQueryPartitionDecorator OR timestampPartitionFieldName."
-      );
-    }
-    getPartitionExpirationMs().ifPresent(partitionExpiration -> {
-      if (partitionExpiration <= 0) {
-        throw new ConfigException(BIGQUERY_PARTITION_EXPIRATION_CONFIG, partitionExpiration,
-            "The partition expiration value must be positive.");
-      }
-    });
-  }
-
-  /**
-   * Check the validity of table clustering configs.
-   */
-  private void checkClusteringConfigs() {
-    if (getClusteringPartitionFieldName().isPresent()) {
-      if (!getTimestampPartitionFieldName().isPresent() && !getBoolean(BIGQUERY_PARTITION_DECORATOR_CONFIG)) {
-        throw new ConfigException(
-            "Clustering field name may be specified only on a partitioned table."
-        );
-      }
-      if (getClusteringPartitionFieldName().get().size() > 4) {
-        throw new ConfigException(
-            "You can only specify up to four clustering field names."
-        );
-      }
-    }
-=======
   public Optional<List<String>> getClusteringPartitionFieldNames() {
     return Optional
         .ofNullable(getList(BIGQUERY_CLUSTERING_FIELD_NAMES_CONFIG))
         // With Java 11 there's Predicate::not, but for now we have to just manually invert the isEmpty check
         .filter(l -> !l.isEmpty());
->>>>>>> b180827a
   }
 
   protected BigQuerySinkConfig(ConfigDef config, Map<String, String> properties) {
