--- conflicted
+++ resolved
@@ -20,48 +20,33 @@
 package com.wepay.kafka.connect.bigquery.config;
 
 import com.google.cloud.bigquery.Schema;
-
 import com.wepay.kafka.connect.bigquery.api.SchemaRetriever;
-
 import com.wepay.kafka.connect.bigquery.convert.BigQueryRecordConverter;
 import com.wepay.kafka.connect.bigquery.convert.BigQuerySchemaConverter;
 import com.wepay.kafka.connect.bigquery.convert.RecordConverter;
 import com.wepay.kafka.connect.bigquery.convert.SchemaConverter;
-
 import com.wepay.kafka.connect.bigquery.retrieve.IdentitySchemaRetriever;
 import org.apache.kafka.common.config.AbstractConfig;
-import org.apache.kafka.common.config.types.Password;
 import org.apache.kafka.common.config.ConfigDef;
 import org.apache.kafka.common.config.ConfigException;
-
+import org.apache.kafka.common.config.types.Password;
 import org.apache.kafka.connect.sink.SinkConnector;
 import org.slf4j.Logger;
 import org.slf4j.LoggerFactory;
 
 import java.lang.reflect.Constructor;
 import java.lang.reflect.InvocationTargetException;
-
-import java.util.AbstractMap;
-import java.util.ArrayList;
 import java.util.Collections;
-import java.util.HashMap;
 import java.util.List;
 import java.util.Map;
-import java.util.Objects;
-import java.util.regex.Matcher;
-import java.util.regex.Pattern;
 import java.util.Optional;
 
 /**
  * Base class for connector and task configs; contains properties shared between the two of them.
  */
 public class BigQuerySinkConfig extends AbstractConfig {
-<<<<<<< HEAD
-=======
-  private static final Validator validator = new Validator();
   private static final Logger logger = LoggerFactory.getLogger(BigQuerySinkConfig.class);
 
->>>>>>> a3fa7c44
   // Values taken from https://github.com/apache/kafka/blob/1.1.1/connect/runtime/src/main/java/org/apache/kafka/connect/runtime/SinkConnectorConfig.java#L33
   public static final String TOPICS_CONFIG =                     SinkConnector.TOPICS_CONFIG;
   private static final ConfigDef.Type TOPICS_TYPE =              ConfigDef.Type.LIST;
@@ -225,7 +210,6 @@
   private static final String TABLE_CREATE_DOC =
           "Automatically create BigQuery tables if they don't already exist";
 
-<<<<<<< HEAD
   public static final String AUTO_CREATE_BUCKET_CONFIG =                    "autoCreateBucket";
   private static final ConfigDef.Type AUTO_CREATE_BUCKET_TYPE =             ConfigDef.Type.BOOLEAN;
   public static final Boolean AUTO_CREATE_BUCKET_DEFAULT =                  true;
@@ -303,18 +287,6 @@
   private static final String MERGE_RECORDS_THRESHOLD_DOC =
       "How many records to write to an intermediate table before performing a merge flush, if " 
       + "upsert/delete is enabled. Can be set to -1 to disable record count-based flushing.";
-
-  /**
-   * Return a ConfigDef object used to define this config's fields.
-   *
-   * @return A ConfigDef object used to define this config's fields.
-=======
-  public static final String SCHEMA_UPDATE_CONFIG =                     "autoUpdateSchemas";
-  private static final ConfigDef.Type SCHEMA_UPDATE_TYPE =              ConfigDef.Type.BOOLEAN;
-  public static final Boolean SCHEMA_UPDATE_DEFAULT =                   false;
-  private static final ConfigDef.Importance SCHEMA_UPDATE_IMPORTANCE =  ConfigDef.Importance.HIGH;
-  private static final String SCHEMA_UPDATE_DOC =
-      "Whether or not to automatically update BigQuery schemas";
 
   public static final String THREAD_POOL_SIZE_CONFIG =                  "threadPoolSize";
   private static final ConfigDef.Type THREAD_POOL_SIZE_TYPE =           ConfigDef.Type.INT;
@@ -405,7 +377,6 @@
    * Return the ConfigDef object used to define this config's fields.
    *
    * @return The ConfigDef object used to define this config's fields.
->>>>>>> a3fa7c44
    */
   public static ConfigDef getConfig() {
     return new ConfigDef()
@@ -533,7 +504,6 @@
             TABLE_CREATE_IMPORTANCE,
             TABLE_CREATE_DOC
         ).define(
-<<<<<<< HEAD
             AUTO_CREATE_BUCKET_CONFIG,
             AUTO_CREATE_BUCKET_TYPE,
             AUTO_CREATE_BUCKET_DEFAULT,
@@ -590,12 +560,6 @@
             MERGE_RECORDS_THRESHOLD_VALIDATOR,
             MERGE_RECORDS_THRESHOLD_IMPORTANCE,
             MERGE_RECORDS_THRESHOLD_DOC
-=======
-            SCHEMA_UPDATE_CONFIG,
-            SCHEMA_UPDATE_TYPE,
-            SCHEMA_UPDATE_DEFAULT,
-            SCHEMA_UPDATE_IMPORTANCE,
-            SCHEMA_UPDATE_DOC
         ).define(
             THREAD_POOL_SIZE_CONFIG,
             THREAD_POOL_SIZE_TYPE,
@@ -648,7 +612,6 @@
             BIGQUERY_CLUSTERING_FIELD_NAMES_DEFAULT,
             BIGQUERY_CLUSTERING_FIELD_NAMES_IMPORTANCE,
             BIGQUERY_CLUSTERING_FIELD_NAMES_DOC
->>>>>>> a3fa7c44
         );
   }
 
@@ -854,7 +817,6 @@
     }
   }
 
-<<<<<<< HEAD
   private void checkBigQuerySchemaUpdateConfigs() {
     boolean allBQFieldsNullable = getBoolean(ALL_BQ_FIELDS_NULLABLE_CONFIG);
     boolean allowBQRequiredFieldRelaxation = getBoolean(ALLOW_BIGQUERY_REQUIRED_FIELD_RELAXATION_CONFIG);
@@ -863,14 +825,14 @@
         "Conflicting Configs, allBQFieldsNullable can be true only if allowBigQueryFieldRelaxation is true"
       );
     }
-=======
-  private void checkAutoUpdateSchemas() {
+
     Class<?> schemaRetriever = getClass(BigQuerySinkConfig.SCHEMA_RETRIEVER_CONFIG);
 
-    boolean autoUpdateSchemas = getBoolean(SCHEMA_UPDATE_CONFIG);
-    if (autoUpdateSchemas && schemaRetriever == null) {
+    boolean allowNewBigQueryFields = getBoolean(BigQuerySinkConfig.ALLOW_NEW_BIGQUERY_FIELDS_CONFIG);
+    boolean allowRequiredFieldRelaxation = getBoolean(BigQuerySinkConfig.ALLOW_BIGQUERY_REQUIRED_FIELD_RELAXATION_CONFIG);
+    if ((allowNewBigQueryFields || allowRequiredFieldRelaxation) && schemaRetriever == null) {
       throw new ConfigException(
-          "Cannot specify automatic table creation without a schema retriever"
+          "Cannot perform schema updates without a schema retriever"
       );
     }
 
@@ -925,27 +887,18 @@
         );
       }
     }
->>>>>>> a3fa7c44
   }
 
   protected BigQuerySinkConfig(ConfigDef config, Map<String, String> properties) {
     super(config, properties);
     verifyBucketSpecified();
     checkAutoCreateTables();
-    checkAutoUpdateSchemas();
+    checkBigQuerySchemaUpdateConfigs();
     checkPartitionConfigs();
     checkClusteringConfigs();
   }
 
   public BigQuerySinkConfig(Map<String, String> properties) {
-<<<<<<< HEAD
-    super(getConfig(), properties);
-    verifyBucketSpecified();
-    checkAutoCreateTables();
-    checkBigQuerySchemaUpdateConfigs();
-=======
     this(getConfig(), properties);
->>>>>>> a3fa7c44
-  }
-
+  }
 }