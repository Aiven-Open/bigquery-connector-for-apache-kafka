--- conflicted
+++ resolved
@@ -23,7 +23,6 @@
 import static org.junit.Assert.assertNotNull;
 import static org.junit.Assert.assertThrows;
 import static org.junit.Assert.assertTrue;
-import static org.mockito.ArgumentMatchers.eq;
 import static org.mockito.Matchers.any;
 import static org.mockito.Matchers.anyObject;
 import static org.mockito.Mockito.mock;
@@ -42,7 +41,6 @@
 import com.google.cloud.bigquery.QueryJobConfiguration;
 import com.google.cloud.storage.Storage;
 
-import com.wepay.kafka.connect.bigquery.api.KafkaSchemaRecordType;
 import com.wepay.kafka.connect.bigquery.api.SchemaRetriever;
 import com.wepay.kafka.connect.bigquery.config.BigQuerySinkConfig;
 import com.wepay.kafka.connect.bigquery.exception.BigQueryConnectException;
@@ -74,13 +72,13 @@
 import java.util.concurrent.atomic.AtomicLong;
 
 public class BigQuerySinkTaskTest {
-  private static SinkPropertiesFactory propertiesFactory;
+  private static SinkTaskPropertiesFactory propertiesFactory;
 
   private static AtomicLong spoofedRecordOffset = new AtomicLong();
 
   @BeforeClass
   public static void initializePropertiesFactory() {
-    propertiesFactory = new SinkPropertiesFactory();
+    propertiesFactory = new SinkTaskPropertiesFactory();
   }
 
   @Before
@@ -204,13 +202,8 @@
 
     Map<String, String> properties = propertiesFactory.getProperties();
     properties.put(BigQuerySinkConfig.TOPICS_CONFIG, topic);
-<<<<<<< HEAD
     properties.put(BigQuerySinkConfig.DEFAULT_DATASET_CONFIG, "scratch");
-    properties.put(BigQuerySinkTaskConfig.BIGQUERY_MESSAGE_TIME_PARTITIONING_CONFIG, "true");
-=======
-    properties.put(BigQuerySinkConfig.DATASETS_CONFIG, ".*=scratch");
     properties.put(BigQuerySinkConfig.BIGQUERY_MESSAGE_TIME_PARTITIONING_CONFIG, "true");
->>>>>>> a3fa7c44
 
     BigQuery bigQuery = mock(BigQuery.class);
     Table mockTable = mock(Table.class);
@@ -245,15 +238,9 @@
     
     Map<String, String> properties = propertiesFactory.getProperties();
     properties.put(BigQuerySinkConfig.TOPICS_CONFIG, topic);
-<<<<<<< HEAD
     properties.put(BigQuerySinkConfig.DEFAULT_DATASET_CONFIG, "scratch");
-    properties.put(BigQuerySinkTaskConfig.BIGQUERY_PARTITION_DECORATOR_CONFIG, "true");
-    properties.put(BigQuerySinkTaskConfig.BIGQUERY_MESSAGE_TIME_PARTITIONING_CONFIG, "true");
-=======
-    properties.put(BigQuerySinkConfig.DATASETS_CONFIG, ".*=scratch");
     properties.put(BigQuerySinkConfig.BIGQUERY_PARTITION_DECORATOR_CONFIG, "true");
     properties.put(BigQuerySinkConfig.BIGQUERY_MESSAGE_TIME_PARTITIONING_CONFIG, "true");
->>>>>>> a3fa7c44
     
     BigQuery bigQuery = mock(BigQuery.class);
     Table mockTable = mock(Table.class);
@@ -288,13 +275,8 @@
     
     Map<String, String> properties = propertiesFactory.getProperties();
     properties.put(BigQuerySinkConfig.TOPICS_CONFIG, topic);
-<<<<<<< HEAD
     properties.put(BigQuerySinkConfig.DEFAULT_DATASET_CONFIG, "scratch");
-    properties.put(BigQuerySinkTaskConfig.BIGQUERY_PARTITION_DECORATOR_CONFIG, "false");
-=======
-    properties.put(BigQuerySinkConfig.DATASETS_CONFIG, ".*=scratch");
     properties.put(BigQuerySinkConfig.BIGQUERY_PARTITION_DECORATOR_CONFIG, "false");
->>>>>>> a3fa7c44
     
     BigQuery bigQuery = mock(BigQuery.class);
     Table mockTable = mock(Table.class);
@@ -329,13 +311,8 @@
 
     Map<String, String> properties = propertiesFactory.getProperties();
     properties.put(BigQuerySinkConfig.TOPICS_CONFIG, topic);
-<<<<<<< HEAD
     properties.put(BigQuerySinkConfig.DEFAULT_DATASET_CONFIG, "scratch");
-    properties.put(BigQuerySinkTaskConfig.BIGQUERY_MESSAGE_TIME_PARTITIONING_CONFIG, "true");
-=======
-    properties.put(BigQuerySinkConfig.DATASETS_CONFIG, ".*=scratch");
     properties.put(BigQuerySinkConfig.BIGQUERY_MESSAGE_TIME_PARTITIONING_CONFIG, "true");
->>>>>>> a3fa7c44
 
     BigQuery bigQuery = mock(BigQuery.class);
     Table mockTable = mock(Table.class);
