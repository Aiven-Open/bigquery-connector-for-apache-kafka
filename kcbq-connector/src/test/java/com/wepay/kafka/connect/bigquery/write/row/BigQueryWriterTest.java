/*
 * Copyright 2020 Confluent, Inc.
 *
 * This software contains code derived from the WePay BigQuery Kafka Connector, Copyright WePay, Inc.
 *
 * Licensed under the Apache License, Version 2.0 (the "License");
 * you may not use this file except in compliance with the License.
 * You may obtain a copy of the License at
 *
 *   http://www.apache.org/licenses/LICENSE-2.0
 *
 * Unless required by applicable law or agreed to in writing,
 * software distributed under the License is distributed on an
 * "AS IS" BASIS, WITHOUT WARRANTIES OR CONDITIONS OF ANY
 * KIND, either express or implied.  See the License for the
 * specific language governing permissions and limitations
 * under the License.
 */

package com.wepay.kafka.connect.bigquery.write.row;

import static org.junit.Assert.assertEquals;
import static org.mockito.ArgumentMatchers.any;
import static org.mockito.Matchers.anyObject;
import static org.mockito.Mockito.mock;
import static org.mockito.Mockito.times;
import static org.mockito.Mockito.verify;
import static org.mockito.Mockito.when;

import com.google.cloud.bigquery.BigQuery;
import com.google.cloud.bigquery.BigQueryError;
import com.google.cloud.bigquery.BigQueryException;
import com.google.cloud.bigquery.InsertAllRequest;
import com.google.cloud.bigquery.InsertAllResponse;
import com.google.cloud.bigquery.Table;
import com.google.cloud.storage.Storage;

import com.wepay.kafka.connect.bigquery.BigQuerySinkTask;
import com.wepay.kafka.connect.bigquery.SchemaManager;
import com.wepay.kafka.connect.bigquery.SinkPropertiesFactory;
import com.wepay.kafka.connect.bigquery.api.SchemaRetriever;
import com.wepay.kafka.connect.bigquery.config.BigQuerySinkConfig;
import com.wepay.kafka.connect.bigquery.exception.BigQueryConnectException;

import com.wepay.kafka.connect.bigquery.retrieve.MemorySchemaRetriever;
import org.apache.kafka.connect.data.Schema;
import org.apache.kafka.connect.data.SchemaBuilder;
import org.apache.kafka.connect.data.Struct;
import org.apache.kafka.connect.sink.SinkRecord;
import org.apache.kafka.connect.sink.SinkTaskContext;

import org.junit.BeforeClass;
import org.junit.Test;

import org.mockito.ArgumentCaptor;

import java.util.ArrayList;
import java.util.Collections;
import java.util.HashSet;
import java.util.List;
import java.util.Map;
import java.util.Set;

@SuppressWarnings("unchecked")
public class BigQueryWriterTest {
  private static SinkPropertiesFactory propertiesFactory;

  @BeforeClass
  public static void initializePropertiesFactory() {
    propertiesFactory = new SinkPropertiesFactory();
  }

  @Test
  public void testBigQueryNoFailure() {
    final String topic = "test_topic";
    final String dataset = "scratch";
    final Map<String, String> properties = makeProperties("3", "2000", topic, dataset);

    BigQuery bigQuery = mock(BigQuery.class);
    Table mockTable = mock(Table.class);
    when(bigQuery.getTable(any())).thenReturn(mockTable);

    Map<Long, List<BigQueryError>> emptyMap = mock(Map.class);
    when(emptyMap.isEmpty()).thenReturn(true);

    InsertAllResponse insertAllResponse = mock(InsertAllResponse.class);
    when(insertAllResponse.hasErrors()).thenReturn(false);
    when(insertAllResponse.getInsertErrors()).thenReturn(emptyMap);

    //first attempt (success)
    when(bigQuery.insertAll(anyObject()))
            .thenReturn(insertAllResponse);

    SinkTaskContext sinkTaskContext = mock(SinkTaskContext.class);

    SchemaRetriever schemaRetriever = mock(SchemaRetriever.class);
    SchemaManager schemaManager = mock(SchemaManager.class);

    Storage storage = mock(Storage.class);
    BigQuerySinkTask testTask = new BigQuerySinkTask(bigQuery, schemaRetriever, storage, schemaManager);
    testTask.initialize(sinkTaskContext);
    testTask.start(properties);
    testTask.put(
        Collections.singletonList(spoofSinkRecord(topic, 0, 0, "some_field", "some_value")));
    testTask.flush(Collections.emptyMap());

    verify(bigQuery, times(1)).insertAll(anyObject());
  }

  @Test
  public void testAutoCreateTables() {
    final String topic = "test_topic";
    final String dataset = "scratch";
    final Map<String, String> properties = makeProperties("3", "2000", topic, dataset);
    properties.put(BigQuerySinkConfig.TABLE_CREATE_CONFIG, "true");
    properties.put(BigQuerySinkConfig.SCHEMA_RETRIEVER_CONFIG, MemorySchemaRetriever.class.getName());

    BigQuery bigQuery = mock(BigQuery.class);
    Map<Long, List<BigQueryError>> emptyMap = mock(Map.class);
    when(emptyMap.isEmpty()).thenReturn(true);

    InsertAllResponse insertAllResponse = mock(InsertAllResponse.class);
    when(insertAllResponse.hasErrors()).thenReturn(false);
    when(insertAllResponse.getInsertErrors()).thenReturn(emptyMap);

    String errorMessage = "Not found: Table project.scratch.test_topic";
    BigQueryError error = new BigQueryError("notFound", "global", errorMessage);
    BigQueryException nonExistentTableException = new BigQueryException(404, errorMessage, error); 

    when(bigQuery.insertAll(anyObject())).thenThrow(nonExistentTableException).thenReturn(insertAllResponse);

    SinkTaskContext sinkTaskContext = mock(SinkTaskContext.class);

    Storage storage = mock(Storage.class);
    SchemaRetriever schemaRetriever = mock(SchemaRetriever.class);
    SchemaManager schemaManager = mock(SchemaManager.class);
    BigQuerySinkTask testTask = new BigQuerySinkTask(bigQuery, schemaRetriever, storage, schemaManager);
    testTask.initialize(sinkTaskContext);
    testTask.start(properties);
    testTask.put(
            Collections.singletonList(spoofSinkRecord(topic, 0, 0, "some_field", "some_value")));
    testTask.flush(Collections.emptyMap());

    verify(schemaManager, times(1)).createTable(anyObject(), anyObject());
    verify(bigQuery, times(2)).insertAll(anyObject());
  }

  @Test(expected = BigQueryConnectException.class)
  public void testNonAutoCreateTables() {
    final String topic = "test_topic";
    final String dataset = "scratch";
    final Map<String, String> properties = makeProperties("3", "2000", topic, dataset);

    BigQuery bigQuery = mock(BigQuery.class);
    Table mockTable = mock(Table.class);
    when(bigQuery.getTable(any())).thenReturn(mockTable);

    Map<Long, List<BigQueryError>> emptyMap = mock(Map.class);
    when(emptyMap.isEmpty()).thenReturn(true);
    InsertAllResponse insertAllResponse = mock(InsertAllResponse.class);
    when(insertAllResponse.hasErrors()).thenReturn(false);
    when(insertAllResponse.getInsertErrors()).thenReturn(emptyMap);

    BigQueryException missTableException = new BigQueryException(404, "Table is missing");

    when(bigQuery.insertAll(anyObject())).thenThrow(missTableException).thenReturn(insertAllResponse);

    SinkTaskContext sinkTaskContext = mock(SinkTaskContext.class);

    Storage storage = mock(Storage.class);
    SchemaRetriever schemaRetriever = mock(SchemaRetriever.class);
    SchemaManager schemaManager = mock(SchemaManager.class);
    BigQuerySinkTask testTask = new BigQuerySinkTask(bigQuery, schemaRetriever, storage, schemaManager);
    testTask.initialize(sinkTaskContext);
    testTask.start(properties);
    testTask.put(
            Collections.singletonList(spoofSinkRecord(topic, 0, 0, "some_field", "some_value")));
    testTask.flush(Collections.emptyMap());
  }

  @Test
  public void testBigQueryPartialFailure() {
    final String topic = "test_topic";
    final String dataset = "scratch";
    final Map<String, String> properties = makeProperties("3", "2000", topic, dataset);
    final Set<Long> failedRowSet = new HashSet<>();
    failedRowSet.add(1L);

    Map<Long, List<BigQueryError>> insertErrorMap = mock(Map.class);
    when(insertErrorMap.isEmpty()).thenReturn(false);
    when(insertErrorMap.size()).thenReturn(1);
    when(insertErrorMap.keySet()).thenReturn(failedRowSet);

    InsertAllResponse insertAllResponseWithError = mock(InsertAllResponse.class);
    when(insertAllResponseWithError.hasErrors()).thenReturn(true);
    when(insertAllResponseWithError.getInsertErrors()).thenReturn(insertErrorMap);

    Map<Long, List<BigQueryError>> emptyMap = mock(Map.class);
    when(emptyMap.isEmpty()).thenReturn(true);

    InsertAllResponse insertAllResponseNoError = mock(InsertAllResponse.class);
    when(insertAllResponseNoError.hasErrors()).thenReturn(true);
    when(insertAllResponseNoError.getInsertErrors()).thenReturn(emptyMap);

    BigQuery bigQuery = mock(BigQuery.class);
    Table mockTable = mock(Table.class);
    when(bigQuery.getTable(any())).thenReturn(mockTable);

    //first attempt (partial failure); second attempt (success)
    when(bigQuery.insertAll(anyObject()))
        .thenReturn(insertAllResponseWithError)
        .thenReturn(insertAllResponseNoError);

    List<SinkRecord> sinkRecordList = new ArrayList<>();
    sinkRecordList.add(spoofSinkRecord(topic, 0, 0, "some_field", "some_value"));
    sinkRecordList.add(spoofSinkRecord(topic, 1, 1, "some_field", "some_value"));

    SinkTaskContext sinkTaskContext = mock(SinkTaskContext.class);

    SchemaRetriever schemaRetriever = mock(SchemaRetriever.class);
    SchemaManager schemaManager = mock(SchemaManager.class);

    Storage storage = mock(Storage.class);
    BigQuerySinkTask testTask = new BigQuerySinkTask(bigQuery, schemaRetriever, storage, schemaManager);
    testTask.initialize(sinkTaskContext);
    testTask.start(properties);
    testTask.put(sinkRecordList);
    testTask.flush(Collections.emptyMap());

    ArgumentCaptor<InsertAllRequest> varArgs = ArgumentCaptor.forClass(InsertAllRequest.class);
    verify(bigQuery, times(2)).insertAll(varArgs.capture());

    assertEquals(2, varArgs.getAllValues().get(0).getRows().size());
    //second insertAll is called with just the failed rows
    assertEquals(1, varArgs.getAllValues().get(1).getRows().size());
    assertEquals("test_topic-1-1", varArgs.getAllValues().get(1).getRows().get(0).getId());
  }

  @Test(expected = BigQueryConnectException.class)
  public void testBigQueryCompleteFailure() {
    final String topic = "test_topic";
    final String dataset = "scratch";
    final Map<String, String> properties = makeProperties("3", "2000", topic, dataset);

    Map<Long, List<BigQueryError>> insertErrorMap = mock(Map.class);
    when(insertErrorMap.isEmpty()).thenReturn(false);
    when(insertErrorMap.size()).thenReturn(2);

    InsertAllResponse insertAllResponseWithError = mock(InsertAllResponse.class);
    when(insertAllResponseWithError.hasErrors()).thenReturn(true);
    when(insertAllResponseWithError.getInsertErrors()).thenReturn(insertErrorMap);

    Map<Long, List<BigQueryError>> emptyMap = mock(Map.class);
    when(emptyMap.isEmpty()).thenReturn(true);

    InsertAllResponse insertAllResponseNoError = mock(InsertAllResponse.class);
    when(insertAllResponseNoError.hasErrors()).thenReturn(true);
    when(insertAllResponseNoError.getInsertErrors()).thenReturn(emptyMap);

    BigQuery bigQuery = mock(BigQuery.class);
    Table mockTable = mock(Table.class);
    when(bigQuery.getTable(any())).thenReturn(mockTable);

    //first attempt (complete failure); second attempt (not expected)
    when(bigQuery.insertAll(anyObject()))
        .thenReturn(insertAllResponseWithError);

    List<SinkRecord> sinkRecordList = new ArrayList<>();
    sinkRecordList.add(spoofSinkRecord(topic, 0, 0, "some_field", "some_value"));
    sinkRecordList.add(spoofSinkRecord(topic, 1, 1, "some_field", "some_value"));

    SinkTaskContext sinkTaskContext = mock(SinkTaskContext.class);

    SchemaRetriever schemaRetriever = mock(SchemaRetriever.class);
    SchemaManager schemaManager = mock(SchemaManager.class);

    Storage storage = mock(Storage.class);
    BigQuerySinkTask testTask = new BigQuerySinkTask(bigQuery, schemaRetriever, storage, schemaManager);
    testTask.initialize(sinkTaskContext);
    testTask.start(properties);
    testTask.put(sinkRecordList);
    testTask.flush(Collections.emptyMap());
  }

  /**
   * Utility method for making and retrieving properties based on provided parameters.
   * @param bigqueryRetry The number of retries.
   * @param bigqueryRetryWait The wait time for each retry.
   * @param topic The topic of the record.
   * @param dataset The dataset of the record.
   * @return The map of bigquery sink configurations.
   */
  private Map<String,String> makeProperties(String bigqueryRetry,
                                            String bigqueryRetryWait,
                                            String topic,
                                            String dataset) {
    Map<String, String> properties = propertiesFactory.getProperties();
<<<<<<< HEAD
    properties.put(BigQuerySinkTaskConfig.BIGQUERY_RETRY_CONFIG, bigqueryRetry);
    properties.put(BigQuerySinkTaskConfig.BIGQUERY_RETRY_WAIT_CONFIG, bigqueryRetryWait);
    properties.put(BigQuerySinkTaskConfig.TASK_ID_CONFIG, "6");
=======
    properties.put(BigQuerySinkConfig.BIGQUERY_RETRY_CONFIG, bigqueryRetry);
    properties.put(BigQuerySinkConfig.BIGQUERY_RETRY_WAIT_CONFIG, bigqueryRetryWait);
>>>>>>> a3fa7c44
    properties.put(BigQuerySinkConfig.TOPICS_CONFIG, topic);
    properties.put(BigQuerySinkConfig.DEFAULT_DATASET_CONFIG, dataset);
    return properties;
  }

  /**
   * Utility method for spoofing SinkRecords that should be passed to SinkTask.put()
   * @param topic The topic of the record.
   * @param partition The partition of the record.
   * @param field The name of the field in the record's struct.
   * @param value The content of the field.
   * @return The spoofed SinkRecord.
   */
  private SinkRecord spoofSinkRecord(String topic,
                                     int partition,
                                     long kafkaOffset,
                                     String field,
                                     String value) {
    Schema basicRowSchema = SchemaBuilder
            .struct()
            .field(field, Schema.STRING_SCHEMA)
            .build();
    Struct basicRowValue = new Struct(basicRowSchema);
    basicRowValue.put(field, value);
    return new SinkRecord(topic,
                          partition,
                          null,
                          null,
                          basicRowSchema,
                          basicRowValue,
                          kafkaOffset,
                          null,
                          null);
  }
}<|MERGE_RESOLUTION|>--- conflicted
+++ resolved
@@ -40,9 +40,9 @@
 import com.wepay.kafka.connect.bigquery.SinkPropertiesFactory;
 import com.wepay.kafka.connect.bigquery.api.SchemaRetriever;
 import com.wepay.kafka.connect.bigquery.config.BigQuerySinkConfig;
+import com.wepay.kafka.connect.bigquery.config.BigQuerySinkTaskConfig;
 import com.wepay.kafka.connect.bigquery.exception.BigQueryConnectException;
 
-import com.wepay.kafka.connect.bigquery.retrieve.MemorySchemaRetriever;
 import org.apache.kafka.connect.data.Schema;
 import org.apache.kafka.connect.data.SchemaBuilder;
 import org.apache.kafka.connect.data.Struct;
@@ -113,7 +113,6 @@
     final String dataset = "scratch";
     final Map<String, String> properties = makeProperties("3", "2000", topic, dataset);
     properties.put(BigQuerySinkConfig.TABLE_CREATE_CONFIG, "true");
-    properties.put(BigQuerySinkConfig.SCHEMA_RETRIEVER_CONFIG, MemorySchemaRetriever.class.getName());
 
     BigQuery bigQuery = mock(BigQuery.class);
     Map<Long, List<BigQueryError>> emptyMap = mock(Map.class);
@@ -295,16 +294,11 @@
                                             String topic,
                                             String dataset) {
     Map<String, String> properties = propertiesFactory.getProperties();
-<<<<<<< HEAD
-    properties.put(BigQuerySinkTaskConfig.BIGQUERY_RETRY_CONFIG, bigqueryRetry);
-    properties.put(BigQuerySinkTaskConfig.BIGQUERY_RETRY_WAIT_CONFIG, bigqueryRetryWait);
-    properties.put(BigQuerySinkTaskConfig.TASK_ID_CONFIG, "6");
-=======
     properties.put(BigQuerySinkConfig.BIGQUERY_RETRY_CONFIG, bigqueryRetry);
     properties.put(BigQuerySinkConfig.BIGQUERY_RETRY_WAIT_CONFIG, bigqueryRetryWait);
->>>>>>> a3fa7c44
     properties.put(BigQuerySinkConfig.TOPICS_CONFIG, topic);
     properties.put(BigQuerySinkConfig.DEFAULT_DATASET_CONFIG, dataset);
+    properties.put(BigQuerySinkTaskConfig.TASK_ID_CONFIG, "6");
     return properties;
   }
 
