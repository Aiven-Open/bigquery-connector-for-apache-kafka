/*
 * Copyright 2020 Confluent, Inc.
 *
 * This software contains code derived from the WePay BigQuery Kafka Connector, Copyright WePay, Inc.
 *
 * Licensed under the Apache License, Version 2.0 (the "License");
 * you may not use this file except in compliance with the License.
 * You may obtain a copy of the License at
 *
 *   http://www.apache.org/licenses/LICENSE-2.0
 *
 * Unless required by applicable law or agreed to in writing,
 * software distributed under the License is distributed on an
 * "AS IS" BASIS, WITHOUT WARRANTIES OR CONDITIONS OF ANY
 * KIND, either express or implied.  See the License for the
 * specific language governing permissions and limitations
 * under the License.
 */

package com.wepay.kafka.connect.bigquery.write.row;

import com.google.cloud.bigquery.BigQuery;
import com.google.cloud.bigquery.Table;
import com.google.cloud.storage.BlobInfo;
import com.google.cloud.storage.Storage;
import com.google.cloud.storage.StorageException;
import com.wepay.kafka.connect.bigquery.BigQuerySinkTask;
import com.wepay.kafka.connect.bigquery.SchemaManager;
import com.wepay.kafka.connect.bigquery.SinkPropertiesFactory;
import com.wepay.kafka.connect.bigquery.api.SchemaRetriever;
import com.wepay.kafka.connect.bigquery.config.BigQuerySinkConfig;
import org.apache.kafka.connect.data.Schema;
import org.apache.kafka.connect.data.SchemaBuilder;
import org.apache.kafka.connect.data.Struct;
import org.apache.kafka.connect.errors.ConnectException;
import org.apache.kafka.connect.sink.SinkRecord;
import org.apache.kafka.connect.sink.SinkTaskContext;
import org.junit.Assert;
import org.junit.BeforeClass;
import org.junit.Test;

import java.util.Collections;
import java.util.Map;

import static org.mockito.Matchers.anyObject;
import static org.mockito.Mockito.mock;
import static org.mockito.Mockito.times;
import static org.mockito.Mockito.verify;
import static org.mockito.Mockito.when;

public class GCSToBQWriterTest {

  private static SinkPropertiesFactory propertiesFactory;

  @BeforeClass
  public static void initializePropertiesFactory() {
    propertiesFactory = new SinkPropertiesFactory();
  }

  @Test
  public void testGCSNoFailure(){
    // test succeeding on first attempt
    final String topic = "test_topic";
    final String dataset = "scratch";
    final Map<String, String> properties = makeProperties("3", "2000", topic, dataset);

    BigQuery bigQuery = mock(BigQuery.class);
    expectTable(bigQuery);
    Storage storage = mock(Storage.class);
    SinkTaskContext sinkTaskContext = mock(SinkTaskContext.class);

    SchemaRetriever schemaRetriever = mock(SchemaRetriever.class);
    SchemaManager schemaManager = mock(SchemaManager.class);

    BigQuerySinkTask testTask = new BigQuerySinkTask(bigQuery, schemaRetriever, storage, schemaManager);
    testTask.initialize(sinkTaskContext);
    testTask.start(properties);
    testTask.put(
        Collections.singletonList(spoofSinkRecord(topic, 0, 0, "some_field", "some_value")));
    testTask.flush(Collections.emptyMap());

    verify(storage, times(1)).create((BlobInfo)anyObject(), (byte[])anyObject());
  }

  @Test
  public void testGCSSomeFailures(){
    // test failure through all configured retry attempts.
    final String topic = "test_topic";
    final String dataset = "scratch";
    final Map<String, String> properties = makeProperties("3", "2000", topic, dataset);

    BigQuery bigQuery = mock(BigQuery.class);
    expectTable(bigQuery);
    Storage storage = mock(Storage.class);
    SinkTaskContext sinkTaskContext = mock(SinkTaskContext.class);

    SchemaRetriever schemaRetriever = mock(SchemaRetriever.class);
    SchemaManager schemaManager = mock(SchemaManager.class);

    when(storage.create((BlobInfo)anyObject(), (byte[])anyObject()))
        .thenThrow(new StorageException(500, "internal server error")) // throw first time
        .thenReturn(null); // return second time. (we don't care about the result.)

    BigQuerySinkTask testTask = new BigQuerySinkTask(bigQuery, schemaRetriever, storage, schemaManager);
    testTask.initialize(sinkTaskContext);
    testTask.start(properties);
    testTask.put(
        Collections.singletonList(spoofSinkRecord(topic, 0, 0, "some_field", "some_value")));
    testTask.flush(Collections.emptyMap());

    verify(storage, times(2)).create((BlobInfo)anyObject(), (byte[])anyObject());
  }

  @Test
  public void testGCSAllFailures(){
    // test failure through all configured retry attempts.
    final String topic = "test_topic";
    final String dataset = "scratch";
    final Map<String, String> properties = makeProperties("3", "2000", topic, dataset);

    BigQuery bigQuery = mock(BigQuery.class);
    expectTable(bigQuery);
    Storage storage = mock(Storage.class);
    SinkTaskContext sinkTaskContext = mock(SinkTaskContext.class);

    SchemaRetriever schemaRetriever = mock(SchemaRetriever.class);
    SchemaManager schemaManager = mock(SchemaManager.class);

    when(storage.create((BlobInfo)anyObject(), (byte[])anyObject()))
        .thenThrow(new StorageException(500, "internal server error"));

    BigQuerySinkTask testTask = new BigQuerySinkTask(bigQuery, schemaRetriever, storage, schemaManager);
    testTask.initialize(sinkTaskContext);
    testTask.start(properties);
    testTask.put(
        Collections.singletonList(spoofSinkRecord(topic, 0, 0, "some_field", "some_value")));
    try {
      testTask.flush(Collections.emptyMap());
      Assert.fail("expected testTask.flush to fail.");
    } catch (ConnectException ex){
      verify(storage, times(4)).create((BlobInfo)anyObject(), (byte[])anyObject());
    }
  }

  private void expectTable(BigQuery mockBigQuery) {
    Table mockTable = mock(Table.class);
    when(mockBigQuery.getTable(anyObject())).thenReturn(mockTable);
  }

  /**
   * Utility method for making and retrieving properties based on provided parameters.
   * @param bigqueryRetry The number of retries.
   * @param bigqueryRetryWait The wait time for each retry.
   * @param topic The topic of the record.
   * @param dataset The dataset of the record.
   * @return The map of bigquery sink configurations.
   */
  private Map<String,String> makeProperties(String bigqueryRetry,
                                            String bigqueryRetryWait,
                                            String topic,
                                            String dataset) {
    Map<String, String> properties = propertiesFactory.getProperties();
<<<<<<< HEAD
    properties.put(BigQuerySinkTaskConfig.BIGQUERY_RETRY_CONFIG, bigqueryRetry);
    properties.put(BigQuerySinkTaskConfig.BIGQUERY_RETRY_WAIT_CONFIG, bigqueryRetryWait);
    properties.put(BigQuerySinkTaskConfig.TASK_ID_CONFIG, "9");
=======
    properties.put(BigQuerySinkConfig.BIGQUERY_RETRY_CONFIG, bigqueryRetry);
    properties.put(BigQuerySinkConfig.BIGQUERY_RETRY_WAIT_CONFIG, bigqueryRetryWait);
>>>>>>> a3fa7c44
    properties.put(BigQuerySinkConfig.TOPICS_CONFIG, topic);
    properties.put(BigQuerySinkConfig.DEFAULT_DATASET_CONFIG, dataset);
    // gcs config
    properties.put(BigQuerySinkConfig.ENABLE_BATCH_CONFIG, topic);
    properties.put(BigQuerySinkConfig.GCS_BUCKET_NAME_CONFIG, "myBucket");
    return properties;
  }

  /**
   * Utility method for spoofing SinkRecords that should be passed to SinkTask.put()
   * @param topic The topic of the record.
   * @param partition The partition of the record.
   * @param field The name of the field in the record's struct.
   * @param value The content of the field.
   * @return The spoofed SinkRecord.
   */
  private SinkRecord spoofSinkRecord(String topic,
                                     int partition,
                                     long kafkaOffset,
                                     String field,
                                     String value) {
    Schema basicRowSchema = SchemaBuilder
        .struct()
        .field(field, Schema.STRING_SCHEMA)
        .build();
    Struct basicRowValue = new Struct(basicRowSchema);
    basicRowValue.put(field, value);
    return new SinkRecord(topic,
        partition,
        null,
        null,
        basicRowSchema,
        basicRowValue,
        kafkaOffset,
        null,
        null);
  }

}<|MERGE_RESOLUTION|>--- conflicted
+++ resolved
@@ -29,6 +29,7 @@
 import com.wepay.kafka.connect.bigquery.SinkPropertiesFactory;
 import com.wepay.kafka.connect.bigquery.api.SchemaRetriever;
 import com.wepay.kafka.connect.bigquery.config.BigQuerySinkConfig;
+import com.wepay.kafka.connect.bigquery.config.BigQuerySinkTaskConfig;
 import org.apache.kafka.connect.data.Schema;
 import org.apache.kafka.connect.data.SchemaBuilder;
 import org.apache.kafka.connect.data.Struct;
@@ -160,16 +161,11 @@
                                             String topic,
                                             String dataset) {
     Map<String, String> properties = propertiesFactory.getProperties();
-<<<<<<< HEAD
-    properties.put(BigQuerySinkTaskConfig.BIGQUERY_RETRY_CONFIG, bigqueryRetry);
-    properties.put(BigQuerySinkTaskConfig.BIGQUERY_RETRY_WAIT_CONFIG, bigqueryRetryWait);
-    properties.put(BigQuerySinkTaskConfig.TASK_ID_CONFIG, "9");
-=======
     properties.put(BigQuerySinkConfig.BIGQUERY_RETRY_CONFIG, bigqueryRetry);
     properties.put(BigQuerySinkConfig.BIGQUERY_RETRY_WAIT_CONFIG, bigqueryRetryWait);
->>>>>>> a3fa7c44
     properties.put(BigQuerySinkConfig.TOPICS_CONFIG, topic);
     properties.put(BigQuerySinkConfig.DEFAULT_DATASET_CONFIG, dataset);
+    properties.put(BigQuerySinkTaskConfig.TASK_ID_CONFIG, "9");
     // gcs config
     properties.put(BigQuerySinkConfig.ENABLE_BATCH_CONFIG, topic);
     properties.put(BigQuerySinkConfig.GCS_BUCKET_NAME_CONFIG, "myBucket");
