--- conflicted
+++ resolved
@@ -35,7 +35,6 @@
 
 import static org.junit.Assert.assertEquals;
 import static org.junit.Assert.assertFalse;
-import static org.junit.Assert.assertThrows;
 import static org.junit.Assert.assertTrue;
 
 public class BigQuerySinkConfigTest {
@@ -160,7 +159,6 @@
     assertEquals(expectedClusteringPartitionFieldName, testClusteringPartitionFieldName.get());
   }
 
-<<<<<<< HEAD
   /**
    * Test the default for the partition expiration is not present.
    */
@@ -193,8 +191,6 @@
     new BigQuerySinkConfig(configProperties);
   }
 
-=======
->>>>>>> b180827a
   @Test
   public void testValidTimePartitioningTypes() {
     Map<String, String> configProperties = propertiesFactory.getProperties();
@@ -205,29 +201,10 @@
       assertTrue(timePartitioningType.isPresent());
       assertEquals(type, timePartitioningType.get());
     }
-<<<<<<< HEAD
 
     configProperties.put(BigQuerySinkConfig.TIME_PARTITIONING_TYPE_CONFIG, BigQuerySinkConfig.TIME_PARTITIONING_TYPE_NONE);
     Optional<TimePartitioning.Type> timePartitioningType = new BigQuerySinkConfig(configProperties).getTimePartitioningType();
-    assertFalse(timePartitioningType.isPresent());
-  }
-
-  @Test
-  public void testInvalidTimePartitioningTypes() {
-    Map<String, String> configProperties = propertiesFactory.getProperties();
-    configProperties.put(BigQuerySinkTaskConfig.BIGQUERY_PARTITION_DECORATOR_CONFIG, "true");
-    configProperties.put(BigQuerySinkTaskConfig.TABLE_CREATE_CONFIG, "true");
-
-    for (TimePartitioning.Type type : TimePartitioning.Type.values()) {
-      if (TimePartitioning.Type.DAY.equals(type)) {
-        continue;
-      }
-
-      configProperties.put(BigQuerySinkConfig.TIME_PARTITIONING_TYPE_CONFIG, type.name());
-      assertThrows(ConfigException.class, () -> new BigQuerySinkConfig(configProperties));
-    }
-=======
->>>>>>> b180827a
+    assertEquals(Optional.empty(), timePartitioningType);
   }
 
   @Test(expected = ConfigException.class)
